# Copyright 2014-present PlatformIO <contact@platformio.org>
#
# Licensed under the Apache License, Version 2.0 (the "License");
# you may not use this file except in compliance with the License.
# You may obtain a copy of the License at
#
#    http://www.apache.org/licenses/LICENSE-2.0
#
# Unless required by applicable law or agreed to in writing, software
# distributed under the License is distributed on an "AS IS" BASIS,
# WITHOUT WARRANTIES OR CONDITIONS OF ANY KIND, either express or implied.
# See the License for the specific language governing permissions and
# limitations under the License.

import copy
import os
import urllib
import sys
import json
import re
import requests

from platformio import fs
from platformio.managers.platform import PlatformBase
from platformio.util import get_systype


class Espressif32Platform(PlatformBase):
    def configure_default_packages(self, variables, targets):
        if not variables.get("board"):
            return PlatformBase.configure_default_packages(self, variables, targets)

        board_config = self.board_config(variables.get("board"))
        mcu = variables.get("board_build.mcu", board_config.get("build.mcu", "esp32"))
        frameworks = variables.get("pioframework", [])

        if "buildfs" in targets:
            filesystem = variables.get("board_build.filesystem", "spiffs")
            if filesystem == "littlefs":
                self.packages["tool-mklittlefs"]["optional"] = False
            elif filesystem == "fatfs":
                self.packages["tool-mkfatfs"]["optional"] = False
            else:
                self.packages["tool-mkspiffs"]["optional"] = False
        if variables.get("upload_protocol"):
            if "darwin" in get_systype() and "arm64" in get_systype():
                self.packages["tool-openocd-esp32-arm"]["optional"] = False
            if not "arm64" in get_systype():
                self.packages["tool-openocd-esp32"]["optional"] = False
        if os.path.isdir("ulp"):
            self.packages["toolchain-esp32ulp"]["optional"] = False

        build_core = variables.get(
            "board_build.core", board_config.get("build.core", "arduino")
        ).lower()

        if len(frameworks) == 1 and "arduino" in frameworks and build_core == "esp32":
            # In case the upstream Arduino framework is specified in the configuration
            # file then we need to dynamically extract toolchain versions from the
            # Arduino index file. This feature can be disabled via a special option:
            if (
                variables.get(
                    "board_build.arduino.upstream_packages",
                    board_config.get("build.arduino.upstream_packages", "yes"),
                ).lower()
                == "yes"
            ):
                package_version = self.packages["framework-arduinoespressif32"][
                    "version"
                ]

                url_items = urllib.parse.urlparse(package_version)
                # Only GitHub repositories support dynamic packages
                if (
                    url_items.scheme in ("http", "https")
                    and url_items.netloc.startswith("github")
                    and url_items.path.endswith(".git")
                ):
                    try:
                        self.configure_upstream_arduino_packages(url_items)
                    except Exception as e:
                        sys.stderr.write(
                            "Error! Failed to extract upstream toolchain"
                            "configurations:\n%s\n" % str(e)
                        )
                        sys.stderr.write(
                            "You can disable this feature via the "
                            "`board_build.arduino.upstream_packages = no` setting in "
                            "your `platformio.ini` file.\n"
                        )
                        sys.exit(1)

        if "espidf" in frameworks:
            # Common package for IDF and mixed Arduino+IDF projects
            for p in self.packages:
                if p in ("tool-cmake", "tool-ninja", "toolchain-%sulp" % mcu):
                    self.packages[p]["optional"] = False
                elif p in ("tool-mconf", "tool-idf") and "windows" in get_systype():
                    self.packages[p]["optional"] = False

        if mcu in ("esp32", "esp32s2", "esp32s3", "esp32c3"):
            # RISC-V based toolchain for ESP32C3 and ESP32Sx ULP
            self.packages["toolchain-esp32ulp"]["optional"] = False
            if not "arm64" in get_systype():
                if mcu == "esp32c3":
                    self.packages["toolchain-riscv32-esp"]["optional"] = False
                if mcu == "esp32":
                    self.packages["toolchain-xtensa-esp32"]["optional"] = False
                if mcu == "esp32s2":
                    self.packages["toolchain-xtensa-esp32s2"]["optional"] = False
                if mcu == "esp32s3":
                    self.packages["toolchain-xtensa-esp32s3"]["optional"] = False
            if "darwin" in get_systype() and "arm64" in get_systype():
                if mcu == "esp32c3":
                    self.packages["toolchain-riscv32-esp-arm"]["optional"] = False
                if mcu == "esp32":
                    self.packages["toolchain-xtensa-esp32-arm"]["optional"] = False
                if mcu == "esp32s2":
                    self.packages["toolchain-xtensa-esp32s2-arm"]["optional"] = False
                if mcu == "esp32s3":
                    self.packages["toolchain-xtensa-esp32s3-arm"]["optional"] = False

        is_legacy_project = (
            build_core == "mbcwb"
        )

        if is_legacy_project:
            # Remove the main toolchains from PATH
            for toolchain in (
                "toolchain-xtensa-esp32",
                "toolchain-xtensa-esp32s2",
                "toolchain-xtensa-esp32s3",
                "toolchain-riscv32-esp",
            ):
                self.packages.pop(toolchain, None)

            # Add legacy toolchain with specific version
            self.packages["toolchain-xtensa32"] = {
                "type": "toolchain",
                "owner": "platformio",
                "version": "~2.80400.0"
                if "arduino" in frameworks and build_core != "mbcwb"
                else "~2.50200.0",
            }

            if build_core == "mbcwb":
                self.packages["framework-arduinoespressif32"]["optional"] = True
                self.packages["framework-arduino-mbcwb"]["optional"] = False
                self.packages["tool-mbctool"]["type"] = "uploader"
                self.packages["tool-mbctool"]["optional"] = False

        return PlatformBase.configure_default_packages(self, variables, targets)

    def get_boards(self, id_=None):
        result = PlatformBase.get_boards(self, id_)
        if not result:
            return result
        if id_:
            return self._add_dynamic_options(result)
        else:
            for key, value in result.items():
                result[key] = self._add_dynamic_options(result[key])
        return result

    def _add_dynamic_options(self, board):
        # upload protocols
        if not board.get("upload.protocols", []):
            board.manifest["upload"]["protocols"] = ["esptool", "espota"]
        if not board.get("upload.protocol", ""):
            board.manifest["upload"]["protocol"] = "esptool"

        # debug tools
        debug = board.manifest.get("debug", {})
        non_debug_protocols = ["esptool", "espota", "mbctool"]
        supported_debug_tools = [
            "esp-prog",
            "iot-bus-jtag",
            "jlink",
            "minimodule",
            "olimex-arm-usb-tiny-h",
            "olimex-arm-usb-ocd-h",
            "olimex-arm-usb-ocd",
            "olimex-jtag-tiny",
            "tumpa",
        ]

        upload_protocol = board.manifest.get("upload", {}).get("protocol")
        upload_protocols = board.manifest.get("upload", {}).get("protocols", [])
        if debug:
            upload_protocols.extend(supported_debug_tools)
        if upload_protocol and upload_protocol not in upload_protocols:
            upload_protocols.append(upload_protocol)
        board.manifest["upload"]["protocols"] = upload_protocols

        if "tools" not in debug:
            debug["tools"] = {}

        # Only FTDI based debug probes
        for link in upload_protocols:
            if link in non_debug_protocols or link in debug["tools"]:
                continue

            if link == "jlink":
                openocd_interface = link
            elif link in ("esp-prog", "ftdi"):
                if board.id == "esp32-s2-kaluga-1":
                    openocd_interface = "ftdi/esp32s2_kaluga_v1"
                else:
                    openocd_interface = "ftdi/esp32_devkitj_v1"
            else:
                openocd_interface = "ftdi/" + link

            server_args = [
                "-s",
                "$PACKAGE_DIR/share/openocd/scripts",
                "-f",
                "interface/%s.cfg" % openocd_interface,
                "-f",
                "%s/%s"
                % (
                    ("target", debug.get("openocd_target"))
                    if "openocd_target" in debug
                    else ("board", debug.get("openocd_board"))
                ),
            ]

            debug["tools"][link] = {
                "server": {
                    "package": "tool-openocd-esp32",
                    "executable": "bin/openocd",
                    "arguments": server_args,
                },
                "init_break": "thb app_main",
                "init_cmds": [
                    "define pio_reset_halt_target",
                    "   monitor reset halt",
                    "   flushregs",
                    "end",
                    "define pio_reset_run_target",
                    "   monitor reset",
                    "end",
                    "target extended-remote $DEBUG_PORT",
                    "$LOAD_CMDS",
                    "pio_reset_halt_target",
                    "$INIT_BREAK",
                ],
                "onboard": link in debug.get("onboard_tools", []),
                "default": link == debug.get("default_tool"),
            }

        board.manifest["debug"] = debug
        return board

    def configure_debug_session(self, debug_config):
        build_extra_data = debug_config.build_data.get("extra", {})
        flash_images = build_extra_data.get("flash_images", [])

        if "openocd" in (debug_config.server or {}).get("executable", ""):
            debug_config.server["arguments"].extend(
                ["-c", "adapter_khz %s" % (debug_config.speed or "5000")]
            )

        ignore_conds = [
            debug_config.load_cmds != ["load"],
            not flash_images,
            not all([os.path.isfile(item["path"]) for item in flash_images]),
        ]

        if any(ignore_conds):
            return

        load_cmds = [
            'monitor program_esp "{{{path}}}" {offset} verify'.format(
                path=fs.to_unix_path(item["path"]), offset=item["offset"]
            )
            for item in flash_images
        ]
        load_cmds.append(
            'monitor program_esp "{%s.bin}" %s verify'
            % (
                fs.to_unix_path(debug_config.build_data["prog_path"][:-4]),
                build_extra_data.get("application_offset", "0x10000"),
            )
        )
        debug_config.load_cmds = load_cmds

    def configure_debug_options(self, initial_debug_options, ide_data):
        """
        Deprecated. Remove method when PlatformIO Core 5.2 is released
        """
        ide_extra_data = ide_data.get("extra", {})
        flash_images = ide_extra_data.get("flash_images", [])
        debug_options = copy.deepcopy(initial_debug_options)

        if "openocd" in debug_options["server"].get("executable", ""):
            debug_options["server"]["arguments"].extend(
                [
                    "-c",
                    "adapter_khz %s" % (initial_debug_options.get("speed") or "5000"),
                ]
            )

        ignore_conds = [
            initial_debug_options["load_cmds"] != ["load"],
            not flash_images,
            not all([os.path.isfile(item["path"]) for item in flash_images]),
        ]

        if any(ignore_conds):
            return debug_options

        load_cmds = [
            'monitor program_esp "{{{path}}}" {offset} verify'.format(
                path=fs.to_unix_path(item["path"]), offset=item["offset"]
            )
            for item in flash_images
        ]
        load_cmds.append(
            'monitor program_esp "{%s.bin}" %s verify'
            % (
                fs.to_unix_path(ide_data["prog_path"][:-4]),
                ide_extra_data.get("application_offset", "0x10000"),
            )
        )
        debug_options["load_cmds"] = load_cmds
        return debug_options

    @staticmethod
    def extract_toolchain_versions(tool_deps):
        def _parse_version(original_version):
            assert original_version
            match = re.match(r"^gcc(\d+)_(\d+)_(\d+)\-esp\-(.+)$", original_version)
            if not match:
                raise ValueError("Bad package version `%s`" % original_version)
            assert len(match.groups()) == 4
            return "%s.%s.%s+%s" % (match.groups())

        if not tool_deps:
            raise ValueError(
                ("Failed to extract tool dependencies from the remote package file")
            )

        toolchain_remap = {
            "xtensa-esp32-elf-gcc": "toolchain-xtensa-esp32",
            "xtensa-esp32s2-elf-gcc": "toolchain-xtensa-esp32s2",
            "xtensa-esp32s3-elf-gcc": "toolchain-xtensa-esp32s3",
            "riscv32-esp-elf-gcc": "toolchain-riscv32-esp",
        }

        result = dict()
        for tool in tool_deps:
            if tool["name"] in toolchain_remap:
                result[toolchain_remap[tool["name"]]] = _parse_version(tool["version"])

        return result

    @staticmethod
    def parse_tool_dependencies(index_data):
        for package in index_data.get("packages", []):
            if package["name"] == "esp32":
                for platform in package["platforms"]:
                    if platform["name"] == "esp32":
                        return platform["toolsDependencies"]

        return []

    @staticmethod
    def download_remote_package_index(url_items):
        def _prepare_url_for_index_file(url_items):
            tag = "master"
            if url_items.fragment:
                tag = url_items.fragment
            return (
                "https://raw.githubusercontent.com/%s/"
                "%s/package/package_esp32_index.template.json"
                % (url_items.path.replace(".git", ""), tag)
            )

        index_file_url = _prepare_url_for_index_file(url_items)
        r = requests.get(index_file_url, timeout=10)
        if r.status_code != 200:
            raise ValueError(
                (
                    "Failed to download package index file due to a bad response (%d) "
                    "from the remote `%s`"
                )
                % (r.status_code, index_file_url)
            )
        return r.json()

    def configure_arduino_toolchains(self, package_index):
        if not package_index:
            return

        toolchain_packages = self.extract_toolchain_versions(
            self.parse_tool_dependencies(package_index)
        )
        for toolchain_package, version in toolchain_packages.items():
            if toolchain_package not in self.packages:
                self.packages[toolchain_package] = dict()
            self.packages[toolchain_package]["version"] = version
            self.packages[toolchain_package]["owner"] = "espressif"
            self.packages[toolchain_package]["type"] = "toolchain"

    def configure_upstream_arduino_packages(self, url_items):
        framework_index_file = os.path.join(
            self.get_package_dir("framework-arduinoespressif32") or "",
            "package",
            "package_esp32_index.template.json",
        )

        # Detect whether the remote is already cloned
        if os.path.isfile(framework_index_file) and os.path.isdir(
            os.path.join(
                self.get_package_dir("framework-arduinoespressif32") or "", ".git"
            )
        ):
            with open(framework_index_file) as fp:
                self.configure_arduino_toolchains(json.load(fp))
        else:
            print("Configuring toolchain packages from a remote source...")
            self.configure_arduino_toolchains(
                self.download_remote_package_index(url_items)
<<<<<<< HEAD
            )
=======
            )
>>>>>>> ad22e19a
<|MERGE_RESOLUTION|>--- conflicted
+++ resolved
@@ -421,8 +421,4 @@
             print("Configuring toolchain packages from a remote source...")
             self.configure_arduino_toolchains(
                 self.download_remote_package_index(url_items)
-<<<<<<< HEAD
-            )
-=======
-            )
->>>>>>> ad22e19a
+            )