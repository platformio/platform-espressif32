--- conflicted
+++ resolved
@@ -128,14 +128,6 @@
                     self.packages[p]["optional"] = False
                 elif p in ("tool-mconf", "tool-idf") and "windows" in get_systype():
                     self.packages[p]["optional"] = False
-<<<<<<< HEAD
-            self.packages[xtensa32_toolchain]["version"] = "~2.80400.0"
-            self.packages[xtensa32_toolchain]["optional"] = False
-
-            if "arduino" in frameworks:
-                # Arduino component is not compatible with ESP-IDF >=4.1
-                self.packages["framework-espidf"]["version"] = "~3.40001.0"
-=======
         else:
             # Remove the latest toolchains from PATH for frameworks except IDF
             for toolchain in (
@@ -144,7 +136,6 @@
                 "toolchain-riscv32-esp",
             ):
                 self.packages.pop(toolchain, None)
->>>>>>> 495c6891
 
         if mcu in ("esp32s2", "esp32c3"):
             self.packages.pop(xtensa32_toolchain, None)
@@ -153,10 +144,6 @@
             self.packages[riscv_toolchain]["optional"] = False
             if mcu == "esp32s2":
                 self.packages[xtensa32s2_toolchain]["optional"] = False
-<<<<<<< HEAD
-                self.packages["toolchain-esp32s2ulp"]["optional"] = False
-=======
->>>>>>> 495c6891
 
         if "arduino" in frameworks and build_core == "mbcwb":
             # Briki MCB core packages depend on previous toolchain packages
