--- conflicted
+++ resolved
@@ -482,30 +482,15 @@
     if mcu == "esp32c3":
         result.append(os.path.join(framework_components_dir, "riscv", "linker.lf"))
 
-    result.extend(
-        [
-<<<<<<< HEAD
-            os.path.join(FRAMEWORK_DIR, "components", "esp_system", "app.lf"),
-            os.path.join(FRAMEWORK_DIR, "components", "esp_common", "common.lf"),
-            os.path.join(FRAMEWORK_DIR, "components", "esp_common", "soc.lf"),
-            os.path.join(FRAMEWORK_DIR, "components", "newlib", "system_libs.lf"),
-            os.path.join(FRAMEWORK_DIR, "components", "newlib", "newlib.lf"),
-=======
-            os.path.join(
-                framework_components_dir,
-                idf_variant,
-                "ld",
-                "%s_fragments.lf" % idf_variant,
-            ),
-            os.path.join(
-                framework_components_dir,
-                idf_variant,
-                "linker.lf",
-            ),
-            os.path.join(framework_components_dir, "newlib", "newlib.lf"),
->>>>>>> 314a54f3
-        ]
-    )
+    # Add extra linker fragments
+    for fragment in (
+        os.path.join("esp_system", "app.lf"),
+        os.path.join("esp_common", "common.lf"),
+        os.path.join("esp_common", "soc.lf"),
+        os.path.join("newlib", "system_libs.lf"),
+        os.path.join("newlib", "newlib.lf"),
+    ):
+        result.append(os.path.join(framework_components_dir, fragment))
 
     if sdk_config.get("SPIRAM_CACHE_WORKAROUND", False):
         result.append(
