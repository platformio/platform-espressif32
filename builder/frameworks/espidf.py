# Copyright 2020-present PlatformIO <contact@platformio.org>
#
# Licensed under the Apache License, Version 2.0 (the "License");
# you may not use this file except in compliance with the License.
# You may obtain a copy of the License at
#
#    http://www.apache.org/licenses/LICENSE-2.0
#
# Unless required by applicable law or agreed to in writing, software
# distributed under the License is distributed on an "AS IS" BASIS,
# WITHOUT WARRANTIES OR CONDITIONS OF ANY KIND, either express or implied.
# See the License for the specific language governing permissions and
# limitations under the License.

"""
Espressif IDF

Espressif IoT Development Framework for ESP32 MCU

https://github.com/espressif/esp-idf
"""

import copy
import json
import subprocess
import sys
import shutil
import os
import pkg_resources
import platform as sys_platform

import click
import semantic_version

from SCons.Script import (
    ARGUMENTS,
    COMMAND_LINE_TARGETS,
    DefaultEnvironment,
)

from platformio import fs, __version__
from platformio.compat import IS_WINDOWS
from platformio.proc import exec_command
from platformio.builder.tools.piolib import ProjectAsLibBuilder
from platformio.package.version import get_original_version, pepver_to_semver

# Added to avoid conflicts between installed Python packages from
# the IDF virtual environment and PlatformIO Core
# Note: This workaround can be safely deleted when PlatformIO 6.1.7 is released
if os.environ.get("PYTHONPATH"):
    del os.environ["PYTHONPATH"]

env = DefaultEnvironment()
env.SConscript("_embed_files.py", exports="env")

platform = env.PioPlatform()
board = env.BoardConfig()
mcu = board.get("build.mcu", "esp32")
idf_variant = mcu.lower()

# Required until Arduino switches to v5
IDF5 = platform.get_package_version("framework-espidf").split(".")[1].startswith("5")
IDF_ENV_VERSION = "1.0.0"
FRAMEWORK_DIR = platform.get_package_dir("framework-espidf")
TOOLCHAIN_DIR = platform.get_package_dir(
<<<<<<< HEAD
    "toolchain-%s" % ("riscv32-esp" if mcu in ("esp32c2","esp32c3","esp32c6") else ("xtensa-%s" % mcu))
=======
    "toolchain-%s" % ("riscv32-esp" if mcu in ("esp32c3", "esp32c6") else ("xtensa-%s" % mcu))
>>>>>>> ff6ec884
)


assert os.path.isdir(FRAMEWORK_DIR)
assert os.path.isdir(TOOLCHAIN_DIR)

# The latest IDF uses a standalone GDB package which requires at least PlatformIO 6.1.11
if (
    ["espidf"] == env.get("PIOFRAMEWORK")
    and semantic_version.Version.coerce(__version__)
    <= semantic_version.Version("6.1.10")
    and "__debug" in COMMAND_LINE_TARGETS
):
    print("Warning! Debugging an IDF project requires PlatformIO Core >= 6.1.11!")

# Arduino framework as a component is not compatible with ESP-IDF >=4.1
if "arduino" in env.subst("$PIOFRAMEWORK"):
    ARDUINO_FRAMEWORK_DIR = platform.get_package_dir("framework-arduinoespressif32")
    # Possible package names in 'package@version' format is not compatible with CMake
    if "@" in os.path.basename(ARDUINO_FRAMEWORK_DIR):
        new_path = os.path.join(
            os.path.dirname(ARDUINO_FRAMEWORK_DIR),
            os.path.basename(ARDUINO_FRAMEWORK_DIR).replace("@", "-"),
        )
        os.rename(ARDUINO_FRAMEWORK_DIR, new_path)
        ARDUINO_FRAMEWORK_DIR = new_path
    assert ARDUINO_FRAMEWORK_DIR and os.path.isdir(ARDUINO_FRAMEWORK_DIR)

BUILD_DIR = env.subst("$BUILD_DIR")
PROJECT_DIR = env.subst("$PROJECT_DIR")
PROJECT_SRC_DIR = env.subst("$PROJECT_SRC_DIR")
CMAKE_API_REPLY_PATH = os.path.join(".cmake", "api", "v1", "reply")
SDKCONFIG_PATH = os.path.expandvars(board.get(
    "build.esp-idf.sdkconfig_path",
    os.path.join(PROJECT_DIR, "sdkconfig.%s" % env.subst("$PIOENV")),
))


def get_project_lib_includes(env):
    project = ProjectAsLibBuilder(env, "$PROJECT_DIR")
    project.install_dependencies()
    project.search_deps_recursive()

    paths = []
    for lb in env.GetLibBuilders():
        if not lb.dependent:
            continue
        lb.env.PrependUnique(CPPPATH=lb.get_include_dirs())
        paths.extend(lb.env["CPPPATH"])

    DefaultEnvironment().Replace(__PIO_LIB_BUILDERS=None)

    return paths


def is_cmake_reconfigure_required(cmake_api_reply_dir):
    cmake_cache_file = os.path.join(BUILD_DIR, "CMakeCache.txt")
    cmake_txt_files = [
        os.path.join(PROJECT_DIR, "CMakeLists.txt"),
        os.path.join(PROJECT_SRC_DIR, "CMakeLists.txt"),
    ]
    cmake_preconf_dir = os.path.join(BUILD_DIR, "config")
    deafult_sdk_config = os.path.join(PROJECT_DIR, "sdkconfig.defaults")

    for d in (cmake_api_reply_dir, cmake_preconf_dir):
        if not os.path.isdir(d) or not os.listdir(d):
            return True
    if not os.path.isfile(cmake_cache_file):
        return True
    if not os.path.isfile(os.path.join(BUILD_DIR, "build.ninja")):
        return True
    if not os.path.isfile(SDKCONFIG_PATH) or os.path.getmtime(
        SDKCONFIG_PATH
    ) > os.path.getmtime(cmake_cache_file):
        return True
    if os.path.isfile(deafult_sdk_config) and os.path.getmtime(
        deafult_sdk_config
    ) > os.path.getmtime(cmake_cache_file):
        return True
    if any(
        os.path.getmtime(f) > os.path.getmtime(cmake_cache_file)
        for f in cmake_txt_files + [cmake_preconf_dir, FRAMEWORK_DIR]
    ):
        return True

    return False


def is_proper_idf_project():
    return all(
        os.path.isfile(path)
        for path in (
            os.path.join(PROJECT_DIR, "CMakeLists.txt"),
            os.path.join(PROJECT_SRC_DIR, "CMakeLists.txt"),
        )
    )


def collect_src_files():
    return [
        f
        for f in env.MatchSourceFiles("$PROJECT_SRC_DIR", env.get("SRC_FILTER"))
        if not f.endswith((".h", ".hpp"))
    ]


def normalize_path(path):
    if PROJECT_DIR in path:
        path = path.replace(PROJECT_DIR, "${CMAKE_SOURCE_DIR}")
    return fs.to_unix_path(path)


def create_default_project_files():
    root_cmake_tpl = """cmake_minimum_required(VERSION 3.16.0)
include($ENV{IDF_PATH}/tools/cmake/project.cmake)
project(%s)
"""
    prj_cmake_tpl = """# This file was automatically generated for projects
# without default 'CMakeLists.txt' file.

FILE(GLOB_RECURSE app_sources %s/*.*)

idf_component_register(SRCS ${app_sources})
"""

    if not os.listdir(PROJECT_SRC_DIR):
        # create a default main file to make CMake happy during first init
        with open(os.path.join(PROJECT_SRC_DIR, "main.c"), "w") as fp:
            fp.write("void app_main() {}")

    project_dir = PROJECT_DIR
    if not os.path.isfile(os.path.join(project_dir, "CMakeLists.txt")):
        with open(os.path.join(project_dir, "CMakeLists.txt"), "w") as fp:
            fp.write(root_cmake_tpl % os.path.basename(project_dir))

    project_src_dir = PROJECT_SRC_DIR
    if not os.path.isfile(os.path.join(project_src_dir, "CMakeLists.txt")):
        with open(os.path.join(project_src_dir, "CMakeLists.txt"), "w") as fp:
            fp.write(prj_cmake_tpl % normalize_path(PROJECT_SRC_DIR))


def get_cmake_code_model(src_dir, build_dir, extra_args=None):
    cmake_api_dir = os.path.join(build_dir, ".cmake", "api", "v1")
    cmake_api_query_dir = os.path.join(cmake_api_dir, "query")
    cmake_api_reply_dir = os.path.join(cmake_api_dir, "reply")
    query_file = os.path.join(cmake_api_query_dir, "codemodel-v2")

    if not os.path.isfile(query_file):
        os.makedirs(os.path.dirname(query_file))
        open(query_file, "a").close()  # create an empty file

    if not is_proper_idf_project():
        create_default_project_files()

    if is_cmake_reconfigure_required(cmake_api_reply_dir):
        run_cmake(src_dir, build_dir, extra_args)

    if not os.path.isdir(cmake_api_reply_dir) or not os.listdir(cmake_api_reply_dir):
        sys.stderr.write("Error: Couldn't find CMake API response file\n")
        env.Exit(1)

    codemodel = {}
    for target in os.listdir(cmake_api_reply_dir):
        if target.startswith("codemodel-v2"):
            with open(os.path.join(cmake_api_reply_dir, target), "r") as fp:
                codemodel = json.load(fp)

    assert codemodel["version"]["major"] == 2
    return codemodel


def populate_idf_env_vars(idf_env):
    idf_env["IDF_PATH"] = fs.to_unix_path(FRAMEWORK_DIR)
    additional_packages = [
        os.path.join(TOOLCHAIN_DIR, "bin"),
        platform.get_package_dir("tool-ninja"),
        os.path.join(platform.get_package_dir("tool-cmake"), "bin"),
        os.path.dirname(get_python_exe()),
    ]

    if mcu not in ("esp32c2", "esp32c3", "esp32c6"):
        additional_packages.append(
            os.path.join(platform.get_package_dir("toolchain-esp32ulp"), "bin"),
        )

    if IS_WINDOWS:
        additional_packages.append(platform.get_package_dir("tool-mconf"))

    idf_env["PATH"] = os.pathsep.join(additional_packages + [idf_env["PATH"]])

    # Some users reported that the `IDF_TOOLS_PATH` var can seep into the
    # underlying build system. Unsetting it is a safe workaround.
    if "IDF_TOOLS_PATH" in idf_env:
        del idf_env["IDF_TOOLS_PATH"]


def get_target_config(project_configs, target_index, cmake_api_reply_dir):
    target_json = project_configs.get("targets")[target_index].get("jsonFile", "")
    target_config_file = os.path.join(cmake_api_reply_dir, target_json)
    if not os.path.isfile(target_config_file):
        sys.stderr.write("Error: Couldn't find target config %s\n" % target_json)
        env.Exit(1)

    with open(target_config_file) as fp:
        return json.load(fp)


def load_target_configurations(cmake_codemodel, cmake_api_reply_dir):
    configs = {}
    project_configs = cmake_codemodel.get("configurations")[0]
    for config in project_configs.get("projects", []):
        for target_index in config.get("targetIndexes", []):
            target_config = get_target_config(
                project_configs, target_index, cmake_api_reply_dir
            )
            configs[target_config["name"]] = target_config

    return configs


def build_library(
    default_env, lib_config, project_src_dir, prepend_dir=None, debug_allowed=True
):
    lib_name = lib_config["nameOnDisk"]
    lib_path = lib_config["paths"]["build"]
    if prepend_dir:
        lib_path = os.path.join(prepend_dir, lib_path)
    lib_objects = compile_source_files(
        lib_config, default_env, project_src_dir, prepend_dir, debug_allowed
    )
    return default_env.Library(
        target=os.path.join("$BUILD_DIR", lib_path, lib_name), source=lib_objects
    )


def get_app_includes(app_config):
    plain_includes = []
    sys_includes = []
    cg = app_config["compileGroups"][0]
    for inc in cg.get("includes", []):
        inc_path = inc["path"]
        if inc.get("isSystem", False):
            sys_includes.append(inc_path)
        else:
            plain_includes.append(inc_path)

    return {"plain_includes": plain_includes, "sys_includes": sys_includes}


def extract_defines(compile_group):
    def _normalize_define(define_string):
        define_string = define_string.strip()
        if "=" in define_string:
            define, value = define_string.split("=", maxsplit=1)
            if '"' in value and not value.startswith("\\"):
                # Escape only raw values
                value = value.replace('"', '\\"')
            return (define, value)
        return define_string

    result = [
        _normalize_define(d.get("define", ""))
        for d in compile_group.get("defines", []) if d
    ]

    for f in compile_group.get("compileCommandFragments", []):
        if f.get("fragment", "").startswith("-D"):
            result.append(_normalize_define(f["fragment"][2:]))

    return result


def get_app_defines(app_config):
    return extract_defines(app_config["compileGroups"][0])


def extract_link_args(target_config):
    def _add_to_libpath(lib_path, link_args):
        if lib_path not in link_args["LIBPATH"]:
            link_args["LIBPATH"].append(lib_path)

    def _add_archive(archive_path, link_args):
        archive_name = os.path.basename(archive_path)
        if archive_name not in link_args["LIBS"]:
            _add_to_libpath(os.path.dirname(archive_path), link_args)
            link_args["LIBS"].append(archive_name)

    link_args = {"LINKFLAGS": [], "LIBS": [], "LIBPATH": [], "__LIB_DEPS": []}

    for f in target_config.get("link", {}).get("commandFragments", []):
        fragment = f.get("fragment", "").strip()
        fragment_role = f.get("role", "").strip()
        if not fragment or not fragment_role:
            continue
        args = click.parser.split_arg_string(fragment)
        if fragment_role == "flags":
            link_args["LINKFLAGS"].extend(args)
        elif fragment_role in ("libraries", "libraryPath"):
            if fragment.startswith("-l"):
                link_args["LIBS"].extend(args)
            elif fragment.startswith("-L"):
                lib_path = fragment.replace("-L", "").strip(" '\"")
                _add_to_libpath(lib_path, link_args)
            elif fragment.startswith("-") and not fragment.startswith("-l"):
                # CMake mistakenly marks LINKFLAGS as libraries
                link_args["LINKFLAGS"].extend(args)
            elif fragment.endswith(".a"):
                archive_path = fragment
                # process static archives
                if os.path.isabs(archive_path):
                    # In case of precompiled archives
                    _add_archive(archive_path, link_args)
                else:
                    # In case of archives within project
                    if archive_path.startswith(".."):
                        # Precompiled archives from project component
                        _add_archive(
                            os.path.normpath(os.path.join(BUILD_DIR, archive_path)),
                            link_args,
                        )
                    else:
                        # Internally built libraries used for dependency resolution
                        link_args["__LIB_DEPS"].append(os.path.basename(archive_path))

    return link_args


def filter_args(args, allowed, ignore=None):
    if not allowed:
        return []

    ignore = ignore or []
    result = []
    i = 0
    length = len(args)
    while i < length:
        if any(args[i].startswith(f) for f in allowed) and not any(
            args[i].startswith(f) for f in ignore
        ):
            result.append(args[i])
            if i + 1 < length and not args[i + 1].startswith("-"):
                i += 1
                result.append(args[i])
        i += 1
    return result


def get_app_flags(app_config, default_config):
    def _extract_flags(config):
        flags = {}
        for cg in config["compileGroups"]:
            flags[cg["language"]] = []
            for ccfragment in cg["compileCommandFragments"]:
                fragment = ccfragment.get("fragment", "")
                if not fragment.strip() or fragment.startswith("-D"):
                    continue
                flags[cg["language"]].extend(
                    click.parser.split_arg_string(fragment.strip())
                )

        return flags

    app_flags = _extract_flags(app_config)
    default_flags = _extract_flags(default_config)

    # Flags are sorted because CMake randomly populates build flags in code model
    return {
        "ASFLAGS": sorted(app_flags.get("ASM", default_flags.get("ASM"))),
        "CFLAGS": sorted(app_flags.get("C", default_flags.get("C"))),
        "CXXFLAGS": sorted(app_flags.get("CXX", default_flags.get("CXX"))),
    }


def get_sdk_configuration():
    config_path = os.path.join(BUILD_DIR, "config", "sdkconfig.json")
    if not os.path.isfile(config_path):
        print('Warning: Could not find "sdkconfig.json" file\n')

    try:
        with open(config_path, "r") as fp:
            return json.load(fp)
    except:
        return {}


def load_component_paths(framework_components_dir, ignored_component_prefixes=None):
    def _scan_components_from_framework():
        result = []
        for component in os.listdir(framework_components_dir):
            component_path = os.path.join(framework_components_dir, component)
            if component.startswith(ignored_component_prefixes) or not os.path.isdir(
                component_path
            ):
                continue
            result.append(component_path)

        return result

    # First of all, try to load the list of used components from the project description
    components = []
    ignored_component_prefixes = ignored_component_prefixes or []
    project_description_file = os.path.join(BUILD_DIR, "project_description.json")
    if os.path.isfile(project_description_file):
        with open(project_description_file) as fp:
            try:
                data = json.load(fp)
                for path in data.get("build_component_paths", []):
                    if not os.path.basename(path).startswith(
                        ignored_component_prefixes
                    ):
                        components.append(path)
            except:
                print(
                    "Warning: Could not find load components from project description!\n"
                )

    return components or _scan_components_from_framework()


def extract_linker_script_fragments(framework_components_dir, sdk_config):
    # Hardware-specific components are excluded from search and added manually below
    project_components = load_component_paths(
        framework_components_dir, ignored_component_prefixes=("esp32", "riscv")
    )

    result = []
    for component_path in project_components:
        linker_fragment = os.path.join(component_path, "linker.lf")
        if os.path.isfile(linker_fragment):
            result.append(linker_fragment)

    if not result:
        sys.stderr.write("Error: Failed to extract paths to linker script fragments\n")
        env.Exit(1)

    if mcu in ("esp32c2", "esp32c3", "esp32c6"):
        result.append(os.path.join(framework_components_dir, "riscv", "linker.lf"))

    # Add extra linker fragments
    for fragment in (
        os.path.join("esp_system", "app.lf"),
        os.path.join("esp_common", "common.lf"),
        os.path.join("esp_common", "soc.lf"),
        os.path.join("newlib", "system_libs.lf"),
        os.path.join("newlib", "newlib.lf"),
    ):
        result.append(os.path.join(framework_components_dir, fragment))

    if sdk_config.get("SPIRAM_CACHE_WORKAROUND", False):
        result.append(
            os.path.join(
                framework_components_dir, "newlib", "esp32-spiram-rom-functions-c.lf"
            )
        )

    if board.get("build.esp-idf.extra_lf_files", ""):
        result.extend(
            [
                lf if os.path.isabs(lf) else os.path.join(PROJECT_DIR, lf)
                for lf in board.get("build.esp-idf.extra_lf_files").splitlines()
                if lf.strip()
            ]
        )

    return result


def create_custom_libraries_list(ldgen_libraries_file, ignore_targets):
    if not os.path.isfile(ldgen_libraries_file):
        sys.stderr.write("Error: Couldn't find the list of framework libraries\n")
        env.Exit(1)

    pio_libraries_file = ldgen_libraries_file + "_pio"

    if os.path.isfile(pio_libraries_file):
        return pio_libraries_file

    lib_paths = []
    with open(ldgen_libraries_file, "r") as fp:
        lib_paths = fp.readlines()

    with open(pio_libraries_file, "w") as fp:
        for lib_path in lib_paths:
            if all(
                "lib%s.a" % t.replace("__idf_", "") not in lib_path
                for t in ignore_targets
            ):
                fp.write(lib_path)

    return pio_libraries_file


def generate_project_ld_script(sdk_config, ignore_targets=None):
    ignore_targets = ignore_targets or []
    linker_script_fragments = extract_linker_script_fragments(
        os.path.join(FRAMEWORK_DIR, "components"), sdk_config
    )

    # Create a new file to avoid automatically generated library entry as files from
    # this library are built internally by PlatformIO
    libraries_list = create_custom_libraries_list(
        os.path.join(BUILD_DIR, "ldgen_libraries"), ignore_targets
    )

    args = {
        "script": os.path.join(FRAMEWORK_DIR, "tools", "ldgen", "ldgen.py"),
        "config": SDKCONFIG_PATH,
        "fragments": " ".join(
            ['"%s"' % fs.to_unix_path(f) for f in linker_script_fragments]
        ),
        "kconfig": os.path.join(FRAMEWORK_DIR, "Kconfig"),
        "env_file": os.path.join("$BUILD_DIR", "config.env"),
        "libraries_list": libraries_list,
        "objdump": os.path.join(
            TOOLCHAIN_DIR,
            "bin",
            env.subst("$CC").replace("-gcc", "-objdump"),
        ),
    }

    cmd = (
        '"$ESPIDF_PYTHONEXE" "{script}" --input $SOURCE '
        '--config "{config}" --fragments {fragments} --output $TARGET '
        '--kconfig "{kconfig}" --env-file "{env_file}" '
        '--libraries-file "{libraries_list}" '
        '--objdump "{objdump}"'
    ).format(**args)

    return env.Command(
        os.path.join("$BUILD_DIR", "sections.ld"),
        os.path.join(
            FRAMEWORK_DIR,
            "components",
            "esp_system",
            "ld",
            idf_variant,
            "sections.ld.in",
        ),
        env.VerboseAction(cmd, "Generating project linker script $TARGET"),
    )


# A temporary workaround to avoid modifying CMake mainly for the "heap" library.
# The "tlsf.c" source file in this library has an include flag relative
# to CMAKE_CURRENT_SOURCE_DIR which breaks PlatformIO builds that have a
# different working directory
def _fix_component_relative_include(config, build_flags, source_index):
    source_file_path = config["sources"][source_index]["path"]
    build_flags = build_flags.replace("..", os.path.dirname(source_file_path) + "/..")
    return build_flags


def prepare_build_envs(config, default_env, debug_allowed=True):
    build_envs = []
    target_compile_groups = config.get("compileGroups", [])
    if not target_compile_groups:
        print("Warning! The `%s` component doesn't register any source files. "
            "Check if sources are set in component's CMakeLists.txt!" % config["name"]
        )

    is_build_type_debug = "debug" in env.GetBuildType() and debug_allowed
    for cg in target_compile_groups:
        includes = []
        sys_includes = []
        for inc in cg.get("includes", []):
            inc_path = inc["path"]
            if inc.get("isSystem", False):
                sys_includes.append(inc_path)
            else:
                includes.append(inc_path)

        defines = extract_defines(cg)
        compile_commands = cg.get("compileCommandFragments", [])
        build_env = default_env.Clone()
        build_env.SetOption("implicit_cache", 1)
        for cc in compile_commands:
            build_flags = cc.get("fragment")
            if not build_flags.startswith("-D"):
                if build_flags.startswith("-include") and ".." in build_flags:
                    source_index = cg.get("sourceIndexes")[0]
                    build_flags = _fix_component_relative_include(
                        config, build_flags, source_index)
                parsed_flags = build_env.ParseFlags(build_flags)
                build_env.AppendUnique(**parsed_flags)
                if cg.get("language", "") == "ASM":
                    build_env.AppendUnique(ASFLAGS=parsed_flags.get("CCFLAGS", []))
        build_env.AppendUnique(CPPDEFINES=defines, CPPPATH=includes)
        if sys_includes:
            build_env.Append(CCFLAGS=[("-isystem", inc) for inc in sys_includes])
        build_env.ProcessUnFlags(default_env.get("BUILD_UNFLAGS"))
        if is_build_type_debug:
            build_env.ConfigureDebugFlags()
        build_envs.append(build_env)

    return build_envs


def compile_source_files(
    config, default_env, project_src_dir, prepend_dir=None, debug_allowed=True
):
    build_envs = prepare_build_envs(config, default_env, debug_allowed)
    objects = []
    components_dir = fs.to_unix_path(os.path.join(FRAMEWORK_DIR, "components"))
    for source in config.get("sources", []):
        if source["path"].endswith(".rule"):
            continue
        compile_group_idx = source.get("compileGroupIndex")
        if compile_group_idx is not None:
            src_dir = config["paths"]["source"]
            if not os.path.isabs(src_dir):
                src_dir = os.path.join(project_src_dir, config["paths"]["source"])
            src_path = source.get("path")
            if not os.path.isabs(src_path):
                # For cases when sources are located near CMakeLists.txt
                src_path = os.path.join(project_src_dir, src_path)

            obj_path = os.path.join("$BUILD_DIR", prepend_dir or "")
            if src_path.startswith(components_dir):
                obj_path = os.path.join(
                    obj_path, os.path.relpath(src_path, components_dir)
                )
            else:
                if not os.path.isabs(source["path"]):
                    obj_path = os.path.join(obj_path, source["path"])
                else:
                    obj_path = os.path.join(obj_path, os.path.basename(src_path))

            preserve_source_file_extension = board.get(
                "build.esp-idf.preserve_source_file_extension", False
            )

            objects.append(
                build_envs[compile_group_idx].StaticObject(
                    target=(
                        obj_path
                        if preserve_source_file_extension
                        else os.path.splitext(obj_path)[0]
                    ) + ".o",
                    source=os.path.realpath(src_path),
                )
            )

    return objects


def run_tool(cmd):
    idf_env = os.environ.copy()
    populate_idf_env_vars(idf_env)

    result = exec_command(cmd, env=idf_env)
    if result["returncode"] != 0:
        sys.stderr.write(result["out"] + "\n")
        sys.stderr.write(result["err"] + "\n")
        env.Exit(1)

    if int(ARGUMENTS.get("PIOVERBOSE", 0)):
        print(result["out"])
        print(result["err"])


def RunMenuconfig(target, source, env):
    idf_env = os.environ.copy()
    populate_idf_env_vars(idf_env)

    rc = subprocess.call(
        [
            os.path.join(platform.get_package_dir("tool-cmake"), "bin", "cmake"),
            "--build",
            BUILD_DIR,
            "--target",
            "menuconfig",
        ],
        env=idf_env,
    )

    if rc != 0:
        sys.stderr.write("Error: Couldn't execute 'menuconfig' target.\n")
        env.Exit(1)


def run_cmake(src_dir, build_dir, extra_args=None):
    cmd = [
        os.path.join(platform.get_package_dir("tool-cmake") or "", "bin", "cmake"),
        "-S",
        src_dir,
        "-B",
        build_dir,
        "-G",
        "Ninja",
    ]

    if extra_args:
        cmd.extend(extra_args)

    run_tool(cmd)


def find_lib_deps(components_map, elf_config, link_args, ignore_components=None):
    ignore_components = ignore_components or []
    result = [
        components_map[d["id"]]["lib"]
        for d in elf_config.get("dependencies", [])
        if components_map.get(d["id"], {})
        and not d["id"].startswith(tuple(ignore_components))
    ]

    implicit_lib_deps = link_args.get("__LIB_DEPS", [])
    for component in components_map.values():
        component_config = component["config"]
        if (
            component_config["type"] not in ("STATIC_LIBRARY", "OBJECT_LIBRARY")
            or component_config["name"] in ignore_components
        ):
            continue
        if (
            component_config["nameOnDisk"] in implicit_lib_deps
            and component["lib"] not in result
        ):
            result.append(component["lib"])

    return result


def build_bootloader(sdk_config):
    bootloader_src_dir = os.path.join(
        FRAMEWORK_DIR, "components", "bootloader", "subproject"
    )
    code_model = get_cmake_code_model(
        bootloader_src_dir,
        os.path.join(BUILD_DIR, "bootloader"),
        [
            "-DIDF_TARGET=" + idf_variant,
            "-DPYTHON_DEPS_CHECKED=1",
            "-DPYTHON=" + get_python_exe(),
            "-DIDF_PATH=" + FRAMEWORK_DIR,
            "-DSDKCONFIG=" + SDKCONFIG_PATH,
            "-DLEGACY_INCLUDE_COMMON_HEADERS=",
            "-DEXTRA_COMPONENT_DIRS="
            + os.path.join(FRAMEWORK_DIR, "components", "bootloader"),
        ],
    )

    if not code_model:
        sys.stderr.write("Error: Couldn't find code model for bootloader\n")
        env.Exit(1)

    target_configs = load_target_configurations(
        code_model,
        os.path.join(BUILD_DIR, "bootloader", ".cmake", "api", "v1", "reply"),
    )

    elf_config = get_project_elf(target_configs)
    if not elf_config:
        sys.stderr.write(
            "Error: Couldn't load the main firmware target of the project\n"
        )
        env.Exit(1)

    bootloader_env = env.Clone()
    components_map = get_components_map(
        target_configs, ["STATIC_LIBRARY", "OBJECT_LIBRARY"]
    )

    # Note: By default the size of bootloader is limited to 0x2000 bytes,
    # in debug mode the footprint size can be easily grow beyond this limit
    build_components(
        bootloader_env,
        components_map,
        bootloader_src_dir,
        "bootloader",
        debug_allowed=sdk_config.get("BOOTLOADER_COMPILER_OPTIMIZATION_DEBUG", False),
    )
    link_args = extract_link_args(elf_config)
    extra_flags = filter_args(link_args["LINKFLAGS"], ["-T", "-u"])
    link_args["LINKFLAGS"] = sorted(
        list(set(link_args["LINKFLAGS"]) - set(extra_flags))
    )

    bootloader_env.MergeFlags(link_args)
    bootloader_env.Append(LINKFLAGS=extra_flags)
    bootloader_libs = find_lib_deps(components_map, elf_config, link_args)

    bootloader_env.Prepend(__RPATH="-Wl,--start-group ")
    bootloader_env.Append(
        CPPDEFINES=["__BOOTLOADER_BUILD"], _LIBDIRFLAGS=" -Wl,--end-group"
    )

    return bootloader_env.ElfToBin(
        os.path.join("$BUILD_DIR", "bootloader"),
        bootloader_env.Program(
            os.path.join("$BUILD_DIR", "bootloader.elf"), bootloader_libs
        ),
    )


def get_targets_by_type(target_configs, target_types, ignore_targets=None):
    ignore_targets = ignore_targets or []
    result = []
    for target_config in target_configs.values():
        if (
            target_config["type"] in target_types
            and target_config["name"] not in ignore_targets
        ):
            result.append(target_config)

    return result


def get_components_map(target_configs, target_types, ignore_components=None):
    result = {}
    for config in get_targets_by_type(target_configs, target_types, ignore_components):
        if "nameOnDisk" not in config:
            config["nameOnDisk"] = "lib%s.a" % config["name"]
        result[config["id"]] = {"config": config}

    return result


def build_components(
    env, components_map, project_src_dir, prepend_dir=None, debug_allowed=True
):
    for k, v in components_map.items():
        components_map[k]["lib"] = build_library(
            env, v["config"], project_src_dir, prepend_dir, debug_allowed
        )


def get_project_elf(target_configs):
    exec_targets = get_targets_by_type(target_configs, ["EXECUTABLE"])
    if len(exec_targets) > 1:
        print(
            "Warning: Multiple elf targets found. The %s will be used!"
            % exec_targets[0]["name"]
        )

    return exec_targets[0]


def generate_default_component():
    # Used to force CMake generate build environments for all supported languages

    prj_cmake_tpl = """# Warning! Do not delete this auto-generated file.
file(GLOB component_sources *.c* *.S)
idf_component_register(SRCS ${component_sources})
"""
    dummy_component_path = os.path.join(FRAMEWORK_DIR, "components", "__pio_env")
    if os.path.isdir(dummy_component_path):
        return

    os.makedirs(dummy_component_path)

    for ext in (".cpp", ".c", ".S"):
        dummy_file = os.path.join(dummy_component_path, "__dummy" + ext)
        if not os.path.isfile(dummy_file):
            open(dummy_file, "a").close()

    component_cmake = os.path.join(dummy_component_path, "CMakeLists.txt")
    if not os.path.isfile(component_cmake):
        with open(component_cmake, "w") as fp:
            fp.write(prj_cmake_tpl)


def find_default_component(target_configs):
    for config in target_configs:
        if "__pio_env" in config:
            return config
    sys.stderr.write(
        "Error! Failed to find the default IDF component with build information for "
        "generic files.\nCheck that the `EXTRA_COMPONENT_DIRS` option is not overridden "
        "in your CMakeLists.txt.\nSee an example with an extra component here "
        "https://docs.platformio.org/en/latest/frameworks/espidf.html#esp-idf-components\n"
    )
    env.Exit(1)


def create_version_file():
    version_file = os.path.join(FRAMEWORK_DIR, "version.txt")
    if not os.path.isfile(version_file):
        with open(version_file, "w") as fp:
            package_version = platform.get_package_version("framework-espidf")
            fp.write(get_original_version(package_version) or package_version)


def generate_empty_partition_image(binary_path, image_size):
    empty_partition = env.Command(
        binary_path,
        None,
        env.VerboseAction(
            '"$ESPIDF_PYTHONEXE" "%s" %s $TARGET'
            % (
                os.path.join(
                    FRAMEWORK_DIR,
                    "components",
                    "partition_table",
                    "gen_empty_partition.py",
                ),
                image_size,
            ),
            "Generating an empty partition $TARGET",
        ),
    )

    env.Depends("$BUILD_DIR/$PROGNAME$PROGSUFFIX", empty_partition)


def get_partition_info(pt_path, pt_offset, pt_params):
    if not os.path.isfile(pt_path):
        sys.stderr.write(
            "Missing partition table file `%s`\n" % os.path.basename(pt_path)
        )
        env.Exit(1)

    cmd = [
        get_python_exe(),
        os.path.join(FRAMEWORK_DIR, "components", "partition_table", "parttool.py"),
        "-q",
        "--partition-table-offset",
        hex(pt_offset),
        "--partition-table-file",
        pt_path,
        "get_partition_info",
        "--info",
        "size",
        "offset",
    ]

    if pt_params["name"] == "boot":
        cmd.append("--partition-boot-default")
    else:
        cmd.extend(
            [
                "--partition-type",
                pt_params["type"],
                "--partition-subtype",
                pt_params["subtype"],
            ]
        )

    result = exec_command(cmd)
    if result["returncode"] != 0:
        sys.stderr.write(
            "Couldn't extract information for %s/%s from the partition table\n"
            % (pt_params["type"], pt_params["subtype"])
        )
        sys.stderr.write(result["out"] + "\n")
        sys.stderr.write(result["err"] + "\n")
        env.Exit(1)

    size = offset = 0
    if result["out"].strip():
        size, offset = result["out"].strip().split(" ", 1)

    return {"size": size, "offset": offset}


def get_app_partition_offset(pt_table, pt_offset):
    # Get the default boot partition offset
    app_params = get_partition_info(pt_table, pt_offset, {"name": "boot"})
    return app_params.get("offset", "0x10000")


def generate_mbedtls_bundle(sdk_config):
    bundle_path = os.path.join("$BUILD_DIR", "x509_crt_bundle")
    if os.path.isfile(env.subst(bundle_path)):
        return

    default_crt_dir = os.path.join(
        FRAMEWORK_DIR, "components", "mbedtls", "esp_crt_bundle"
    )

    cmd = [get_python_exe(), os.path.join(default_crt_dir, "gen_crt_bundle.py")]

    crt_args = ["--input"]
    if sdk_config.get("MBEDTLS_CERTIFICATE_BUNDLE_DEFAULT_FULL", False):
        crt_args.append(os.path.join(default_crt_dir, "cacrt_all.pem"))
        crt_args.append(os.path.join(default_crt_dir, "cacrt_local.pem"))
    elif sdk_config.get("MBEDTLS_CERTIFICATE_BUNDLE_DEFAULT_CMN", False):
        crt_args.append(os.path.join(default_crt_dir, "cacrt_all.pem"))
        crt_args.append(os.path.join(default_crt_dir, "cacrt_local.pem"))
        cmd.extend(
            ["--filter", os.path.join(default_crt_dir, "cmn_crt_authorities.csv")]
        )

    if sdk_config.get("MBEDTLS_CUSTOM_CERTIFICATE_BUNDLE", False):
        cert_path = sdk_config.get("MBEDTLS_CUSTOM_CERTIFICATE_BUNDLE_PATH", "")
        if os.path.isfile(cert_path) or os.path.isdir(cert_path):
            crt_args.append(os.path.abspath(cert_path))
        else:
            print("Warning! Couldn't find custom certificate bundle %s" % cert_path)

    crt_args.append("-q")

    # Use exec_command to change working directory
    exec_command(cmd + crt_args, cwd=BUILD_DIR)
    bundle_path = os.path.join("$BUILD_DIR", "x509_crt_bundle")
    env.Execute(
        env.VerboseAction(
            " ".join(
                [
                    os.path.join(
                        env.PioPlatform().get_package_dir("tool-cmake"),
                        "bin",
                        "cmake",
                    ),
                    "-DDATA_FILE=" + bundle_path,
                    "-DSOURCE_FILE=%s.S" % bundle_path,
                    "-DFILE_TYPE=BINARY",
                    "-P",
                    os.path.join(
                        FRAMEWORK_DIR,
                        "tools",
                        "cmake",
                        "scripts",
                        "data_file_embed_asm.cmake",
                    ),
                ]
            ),
            "Generating assembly for certificate bundle...",
        )
    )


def install_python_deps():
    def _get_installed_pip_packages(python_exe_path):
        result = {}
        packages = {}
        pip_output = subprocess.check_output(
            [
                python_exe_path,
                "-m",
                "pip",
                "list",
                "--format=json",
                "--disable-pip-version-check",
            ]
        )
        try:
            packages = json.loads(pip_output)
        except:
            print("Warning! Couldn't extract the list of installed Python packages.")
            return {}
        for p in packages:
            result[p["name"]] = pepver_to_semver(p["version"])

        return result

    deps = {
        # https://github.com/platformio/platformio-core/issues/4614
        "urllib3": "<2",
        # https://github.com/platformio/platform-espressif32/issues/635
        "cryptography": "~=41.0.1" if IDF5 else ">=2.1.4,<35.0.0",
        "future": ">=0.18.3",
        "pyparsing": "~=3.0.9" if IDF5 else ">=2.0.3,<2.4.0",
        "kconfiglib": "~=14.1.0" if IDF5 else "~=13.7.1",
        "idf-component-manager": "~=1.2.3" if IDF5 else "~=1.0",
        "esp-idf-kconfig": "~=1.2.0"
    }

    if sys_platform.system() == "Darwin" and "arm" in sys_platform.machine().lower():
        deps["chardet"] = ">=3.0.2,<4"

    python_exe_path = get_python_exe()
    installed_packages = _get_installed_pip_packages(python_exe_path)
    packages_to_install = []
    for package, spec in deps.items():
        if package not in installed_packages:
            packages_to_install.append(package)
        elif spec:
            version_spec = semantic_version.Spec(spec)
            if not version_spec.match(installed_packages[package]):
                packages_to_install.append(package)

    if packages_to_install:
        env.Execute(
            env.VerboseAction(
                (
                    '"%s" -m pip install -U ' % python_exe_path
                    + " ".join(['"%s%s"' % (p, deps[p]) for p in packages_to_install])
                ),
                "Installing ESP-IDF's Python dependencies",
            )
        )

    if IS_WINDOWS and "windows-curses" not in installed_packages:
        env.Execute(
            env.VerboseAction(
                '"%s" -m pip install windows-curses' % python_exe_path,
                "Installing windows-curses package",
            )
        )

        # A special "esp-windows-curses" python package is required on Windows
        # for Menuconfig on IDF <5
        if not IDF5 and "esp-windows-curses" not in {
            pkg.key for pkg in pkg_resources.working_set
        }:
            env.Execute(
                env.VerboseAction(
                    '"%s" -m pip install "file://%s/tools/kconfig_new/esp-windows-curses"'
                    % (python_exe_path, FRAMEWORK_DIR),
                    "Installing windows-curses package",
                )
            )

def get_idf_venv_dir():
    # The name of the IDF venv contains the IDF version to avoid possible conflicts and
    # unnecessary reinstallation of Python dependencies in cases when Arduino
    # as an IDF component requires a different version of the IDF package and
    # hence a different set of Python deps or their versions
    idf_version = get_original_version(platform.get_package_version("framework-espidf"))
    return os.path.join(
        env.subst("$PROJECT_CORE_DIR"), "penv", ".espidf-" + idf_version
    )

def ensure_python_venv_available():

    def _is_venv_outdated(venv_data_file):
        try:
            with open(venv_data_file, "r", encoding="utf8") as fp:
                venv_data = json.load(fp)
                if venv_data.get("version", "") != IDF_ENV_VERSION:
                    return True
                return False
        except:
            return True

    def _create_venv(venv_dir):
        pip_path = os.path.join(
            venv_dir,
            "Scripts" if IS_WINDOWS else "bin",
            "pip" + (".exe" if IS_WINDOWS else ""),
        )

        if os.path.isdir(venv_dir):
            try:
                print("Removing an oudated IDF virtual environment")
                shutil.rmtree(venv_dir)
            except OSError:
                print(
                    "Error: Cannot remove an outdated IDF virtual environment. " \
                    "Please remove the `%s` folder manually!" % venv_dir
                )
                env.Exit(1)

        # Use the built-in PlatformIO Python to create a standalone IDF virtual env
        env.Execute(
            env.VerboseAction(
                '"$PYTHONEXE" -m venv --clear "%s"' % venv_dir,
            "Creating a new virtual environment for IDF Python dependencies",
            )
        )

        assert os.path.isfile(
            pip_path
        ), "Error: Failed to create a proper virtual environment. Missing the `pip` binary!"


    venv_dir = get_idf_venv_dir()
    venv_data_file = os.path.join(venv_dir, "pio-idf-venv.json")
    if not os.path.isfile(venv_data_file) or _is_venv_outdated(venv_data_file):
        _create_venv(venv_dir)
        with open(venv_data_file, "w", encoding="utf8") as fp:
            venv_info = {"version": IDF_ENV_VERSION}
            json.dump(venv_info, fp, indent=2)


def get_python_exe():
    python_exe_path = os.path.join(
        get_idf_venv_dir(),
        "Scripts" if IS_WINDOWS else "bin",
        "python" + (".exe" if IS_WINDOWS else ""),
    )

    assert os.path.isfile(python_exe_path), (
        "Error: Missing Python executable file `%s`" % python_exe_path
    )

    return python_exe_path


#
# ESP-IDF requires Python packages with specific versions in a virtual environment
#

ensure_python_venv_available()
install_python_deps()

# ESP-IDF package doesn't contain .git folder, instead package version is specified
# in a special file "version.h" in the root folder of the package

create_version_file()

# Generate a default component with dummy C/C++/ASM source files in the framework
# folder. This component is used to force the IDF build system generate build
# information for generic C/C++/ASM sources regardless of whether such files are used in project

generate_default_component()

#
# Generate final linker script
#

if not board.get("build.ldscript", ""):
    linker_script = env.Command(
        os.path.join("$BUILD_DIR", "memory.ld"),
        board.get(
            "build.esp-idf.ldscript",
            os.path.join(
                FRAMEWORK_DIR,
                "components",
                "esp_system",
                "ld",
                idf_variant,
                "memory.ld.in",
            ),
        ),
        env.VerboseAction(
            '$CC -I"$BUILD_DIR/config" -I"%s" -C -P -x c -E $SOURCE -o $TARGET'
            % os.path.join(FRAMEWORK_DIR, "components", "esp_system", "ld"),
            "Generating LD script $TARGET",
        ),
    )

    env.Depends("$BUILD_DIR/$PROGNAME$PROGSUFFIX", linker_script)
    env.Replace(LDSCRIPT_PATH="memory.ld")


#
# Current build script limitations
#

if any(" " in p for p in (FRAMEWORK_DIR, BUILD_DIR)):
    sys.stderr.write("Error: Detected a whitespace character in project paths.\n")
    env.Exit(1)

if not os.path.isdir(PROJECT_SRC_DIR):
    sys.stderr.write(
        "Error: Missing the `%s` folder with project sources.\n"
        % os.path.basename(PROJECT_SRC_DIR)
    )
    env.Exit(1)

if env.subst("$SRC_FILTER"):
    print(
        (
            "Warning: the 'src_filter' option cannot be used with ESP-IDF. Select source "
            "files to build in the project CMakeLists.txt file.\n"
        )
    )

if os.path.isfile(os.path.join(PROJECT_SRC_DIR, "sdkconfig.h")):
    print(
        "Warning! Starting with ESP-IDF v4.0, new project structure is required: \n"
        "https://docs.platformio.org/en/latest/frameworks/espidf.html#project-structure"
    )

#
# Initial targets loading
#

# By default 'main' folder is used to store source files. In case when a user has
# default 'src' folder we need to add this as an extra component. If there is no 'main'
# folder CMake won't generate dependencies properly
extra_components = []
if PROJECT_SRC_DIR != os.path.join(PROJECT_DIR, "main"):
    extra_components.append(PROJECT_SRC_DIR)
if "arduino" in env.subst("$PIOFRAMEWORK"):
    print(
        "Warning! Arduino framework as an ESP-IDF component doesn't handle "
        "the `variant` field! The default `esp32` variant will be used."
    )
    extra_components.append(ARDUINO_FRAMEWORK_DIR)
    # Add path to internal Arduino libraries so that the LDF will be able to find them
    env.Append(
        LIBSOURCE_DIRS=[os.path.join(ARDUINO_FRAMEWORK_DIR, "libraries")]
    )

print("Reading CMake configuration...")
project_codemodel = get_cmake_code_model(
    PROJECT_DIR,
    BUILD_DIR,
    [
        "-DIDF_TARGET=" + idf_variant,
        "-DPYTHON_DEPS_CHECKED=1",
        "-DEXTRA_COMPONENT_DIRS:PATH=" + ";".join(extra_components),
        "-DPYTHON=" + get_python_exe(),
        "-DSDKCONFIG=" + SDKCONFIG_PATH,
    ]
    + click.parser.split_arg_string(board.get("build.cmake_extra_args", "")),
)

# At this point the sdkconfig file should be generated by the underlying build system
assert os.path.isfile(SDKCONFIG_PATH), (
    "Missing auto-generated SDK configuration file `%s`" % SDKCONFIG_PATH
)

if not project_codemodel:
    sys.stderr.write("Error: Couldn't find code model generated by CMake\n")
    env.Exit(1)

target_configs = load_target_configurations(
    project_codemodel, os.path.join(BUILD_DIR, CMAKE_API_REPLY_PATH)
)

sdk_config = get_sdk_configuration()

project_target_name = "__idf_%s" % os.path.basename(PROJECT_SRC_DIR)
if project_target_name not in target_configs:
    sys.stderr.write("Error: Couldn't find the main target of the project!\n")
    env.Exit(1)

if project_target_name != "__idf_main" and "__idf_main" in target_configs:
    sys.stderr.write(
        (
            "Warning! Detected two different targets with project sources. Please use "
            "either %s or specify 'main' folder in 'platformio.ini' file.\n"
            % project_target_name
        )
    )
    env.Exit(1)

project_ld_scipt = generate_project_ld_script(
    sdk_config, [project_target_name, "__pio_env"]
)
env.Depends("$BUILD_DIR/$PROGNAME$PROGSUFFIX", project_ld_scipt)

elf_config = get_project_elf(target_configs)
default_config_name = find_default_component(target_configs)
framework_components_map = get_components_map(
    target_configs,
    ["STATIC_LIBRARY", "OBJECT_LIBRARY"],
    [project_target_name, default_config_name],
)

build_components(env, framework_components_map, PROJECT_DIR)

if not elf_config:
    sys.stderr.write("Error: Couldn't load the main firmware target of the project\n")
    env.Exit(1)

for component_config in framework_components_map.values():
    env.Depends(project_ld_scipt, component_config["lib"])

project_config = target_configs.get(project_target_name, {})
default_config = target_configs.get(default_config_name, {})
project_defines = get_app_defines(project_config)
project_flags = get_app_flags(project_config, default_config)
link_args = extract_link_args(elf_config)
app_includes = get_app_includes(elf_config)

#
# Compile bootloader
#

env.Depends("$BUILD_DIR/$PROGNAME$PROGSUFFIX", build_bootloader(sdk_config))

#
# Target: ESP-IDF menuconfig
#

env.AddPlatformTarget(
    "menuconfig",
    None,
    [env.VerboseAction(RunMenuconfig, "Running menuconfig...")],
    "Run Menuconfig",
)

#
# Process main parts of the framework
#

libs = find_lib_deps(
    framework_components_map, elf_config, link_args, [project_target_name]
)

# Extra flags which need to be explicitly specified in LINKFLAGS section because SCons
# cannot merge them correctly
extra_flags = filter_args(link_args["LINKFLAGS"], ["-T", "-u"])
link_args["LINKFLAGS"] = sorted(list(set(link_args["LINKFLAGS"]) - set(extra_flags)))

# remove the main linker script flags '-T memory.ld'
try:
    ld_index = extra_flags.index("memory.ld")
    extra_flags.pop(ld_index)
    extra_flags.pop(ld_index - 1)
except:
    print("Warning! Couldn't find the main linker script in the CMake code model.")

#
# Process project sources
#


# Remove project source files from following build stages as they're
# built as part of the framework
def _skip_prj_source_files(node):
    if node.srcnode().get_path().lower().startswith(PROJECT_SRC_DIR.lower()):
        return None
    return node


env.AddBuildMiddleware(_skip_prj_source_files)

#
# Generate partition table
#

fwpartitions_dir = os.path.join(FRAMEWORK_DIR, "components", "partition_table")
partitions_csv = board.get("build.partitions", "partitions_singleapp.csv")
partition_table_offset = sdk_config.get("PARTITION_TABLE_OFFSET", 0x8000)

env.Replace(
    PARTITIONS_TABLE_CSV=os.path.abspath(
        os.path.join(fwpartitions_dir, partitions_csv)
        if os.path.isfile(os.path.join(fwpartitions_dir, partitions_csv))
        else partitions_csv
    )
)

partition_table = env.Command(
    os.path.join("$BUILD_DIR", "partitions.bin"),
    "$PARTITIONS_TABLE_CSV",
    env.VerboseAction(
        '"$ESPIDF_PYTHONEXE" "%s" -q --offset "%s" --flash-size "%s" $SOURCE $TARGET'
        % (
            os.path.join(
                FRAMEWORK_DIR, "components", "partition_table", "gen_esp32part.py"
            ),
            partition_table_offset,
            board.get("upload.flash_size", "4MB"),
        ),
        "Generating partitions $TARGET",
    ),
)

env.Depends("$BUILD_DIR/$PROGNAME$PROGSUFFIX", partition_table)

#
# Main environment configuration
#

project_flags.update(link_args)
env.MergeFlags(project_flags)
env.Prepend(
    CPPPATH=app_includes["plain_includes"],
    CPPDEFINES=project_defines,
    ESPIDF_PYTHONEXE=get_python_exe(),
    LINKFLAGS=extra_flags,
    LIBS=libs,
    FLASH_EXTRA_IMAGES=[
        (
            board.get(
                "upload.bootloader_offset",
                "0x0" if mcu in ("esp32c2", "esp32c3", "esp32c6", "esp32s3") else "0x1000",
            ),
            os.path.join("$BUILD_DIR", "bootloader.bin"),
        ),
        (
            board.get("upload.partition_table_offset", hex(partition_table_offset)),
            os.path.join("$BUILD_DIR", "partitions.bin"),
        ),
    ],
)

#
# Propagate Arduino defines to the main build environment
#

if "arduino" in env.subst("$PIOFRAMEWORK"):
    arduino_config_name = list(
        filter(
            lambda config_name: config_name.startswith(
                "__idf_framework-arduinoespressif32"
            ),
            target_configs,
        )
    )[0]
    env.AppendUnique(
        CPPDEFINES=extract_defines(
            target_configs.get(arduino_config_name, {}).get("compileGroups", [])[0]
        )
    )

# Project files should be compiled only when a special
# option is enabled when running 'test' command
if "__test" not in COMMAND_LINE_TARGETS or env.GetProjectOption(
    "test_build_project_src"
):
    project_env = env.Clone()
    if project_target_name != "__idf_main":
        # Manually add dependencies to CPPPATH since ESP-IDF build system doesn't generate
        # this info if the folder with sources is not named 'main'
        # https://docs.espressif.com/projects/esp-idf/en/latest/api-guides/build-system.html#rename-main
        project_env.AppendUnique(CPPPATH=app_includes["plain_includes"])

    # Add include dirs from PlatformIO build system to project CPPPATH so
    # they're visible to PIOBUILDFILES
    project_env.AppendUnique(
        CPPPATH=["$PROJECT_INCLUDE_DIR", "$PROJECT_SRC_DIR", "$PROJECT_DIR"]
        + get_project_lib_includes(env)
    )

    project_env.ProcessFlags(env.get("SRC_BUILD_FLAGS"))
    env.Append(
        PIOBUILDFILES=compile_source_files(
            target_configs.get(project_target_name),
            project_env,
            project_env.subst("$PROJECT_DIR"),
        )
    )

#
# Generate mbedtls bundle
#

if sdk_config.get("MBEDTLS_CERTIFICATE_BUNDLE", False):
    generate_mbedtls_bundle(sdk_config)

#
# To embed firmware checksum a special argument for esptool.py is required
#

action = copy.deepcopy(env["BUILDERS"]["ElfToBin"].action)
action.cmd_list = env["BUILDERS"]["ElfToBin"].action.cmd_list.replace(
    "-o", "--elf-sha256-offset 0xb0 -o"
)
env["BUILDERS"]["ElfToBin"].action = action

#
# Compile ULP sources in 'ulp' folder
#

ulp_dir = os.path.join(PROJECT_DIR, "ulp")
if os.path.isdir(ulp_dir) and os.listdir(ulp_dir) and mcu not in ("esp32c2", "esp32c3", "esp32c6"):
    env.SConscript("ulp.py", exports="env sdk_config project_config idf_variant")

#
# Process OTA partition and image
#

ota_partition_params = get_partition_info(
    env.subst("$PARTITIONS_TABLE_CSV"),
    partition_table_offset,
    {"name": "ota", "type": "data", "subtype": "ota"},
)

if ota_partition_params["size"] and ota_partition_params["offset"]:
    # Generate an empty image if OTA is enabled in partition table
    ota_partition_image = os.path.join("$BUILD_DIR", "ota_data_initial.bin")
    generate_empty_partition_image(ota_partition_image, ota_partition_params["size"])

    env.Append(
        FLASH_EXTRA_IMAGES=[
            (
                board.get(
                    "upload.ota_partition_offset", ota_partition_params["offset"]
                ),
                ota_partition_image,
            )
        ]
    )

#
# Configure application partition offset
#

env.Replace(
    ESP32_APP_OFFSET=get_app_partition_offset(
        env.subst("$PARTITIONS_TABLE_CSV"), partition_table_offset
    )
)

# Propagate application offset to debug configurations
env["INTEGRATION_EXTRA_DATA"].update(
    {"application_offset": env.subst("$ESP32_APP_OFFSET")}
)<|MERGE_RESOLUTION|>--- conflicted
+++ resolved
@@ -63,11 +63,7 @@
 IDF_ENV_VERSION = "1.0.0"
 FRAMEWORK_DIR = platform.get_package_dir("framework-espidf")
 TOOLCHAIN_DIR = platform.get_package_dir(
-<<<<<<< HEAD
-    "toolchain-%s" % ("riscv32-esp" if mcu in ("esp32c2","esp32c3","esp32c6") else ("xtensa-%s" % mcu))
-=======
-    "toolchain-%s" % ("riscv32-esp" if mcu in ("esp32c3", "esp32c6") else ("xtensa-%s" % mcu))
->>>>>>> ff6ec884
+    "toolchain-%s" % ("riscv32-esp" if mcu in ("esp32c2", "esp32c3", "esp32c6") else ("xtensa-%s" % mcu))
 )
 
 
