--- conflicted
+++ resolved
@@ -245,11 +245,7 @@
             sys.stderr.write("Filesystem %s is not supported!\n" % filesystem)
             env.Exit(1)
         target_firm = env.DataToBin(
-<<<<<<< HEAD
-            join("$BUILD_DIR", "${ESP32_FS_IMAGE_NAME}"), "$PROJECTDATA_DIR")
-=======
             join("$BUILD_DIR", "${ESP32_SPIFFS_IMAGE_NAME}"), "$PROJECT_DATA_DIR")
->>>>>>> 495c6891
         env.NoCache(target_firm)
         AlwaysBuild(target_firm)
     else:
