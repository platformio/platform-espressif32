--- conflicted
+++ resolved
@@ -87,12 +87,8 @@
       "type": "framework",
       "optional": true,
       "owner": "platformio",
-<<<<<<< HEAD
-      "version": "https://github.com/FastEmbedded/esp-idf.git"
-=======
       "version": "~3.40200.0",
       "optionalVersions": ["~3.40001.0"]
->>>>>>> 82911266
     },
     "framework-simba": {
       "type": "framework",
