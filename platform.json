--- conflicted
+++ resolved
@@ -18,18 +18,9 @@
     "type": "git",
     "url": "https://github.com/platformio/platform-espressif32.git"
   },
-<<<<<<< HEAD
-  "version": "1.12.4",
-  "packageRepositories": [
-    "https://dl.bintray.com/platformio/dl-packages/manifest.json",
-    "http://dl.platformio.org/packages/manifest.json",
-    "https://raw.githubusercontent.com/eerimoq/simba/master/make/platformio/manifest.json",
     "https://raw.githubusercontent.com/eerimoq/pumbaa/master/make/platformio/manifest.json",
     "https://raw.githubusercontent.com/FastEmbedded/FEmbed-tools/master/manifest.json"
-  ],
-=======
   "version": "2.1.0",
->>>>>>> a58a358f
   "frameworks": {
     "arduino": {
       "package": "framework-arduinoespressif32",
